--- conflicted
+++ resolved
@@ -3617,11 +3617,7 @@
       }
     }
     // @chcui: model.cpu_offloading_num_layers=7 # temp workaround before m-lm !1124 is merged
-<<<<<<< HEAD
-    // @athitten: Revert limit_val_batches to 2 until limit_val_batches 1.0 leading to no validation is fixed
-=======
     // @athitten: Revert limit_val_batches to 2 until limit_val_batches 1.0 leading to no validation is fixed for non DictConfig data_prefix
->>>>>>> eb7941dc
     stage('L2: Megatron GPT Pretraining and Resume Training TP=2') {
       when {
         anyOf {
