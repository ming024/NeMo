--- conflicted
+++ resolved
@@ -116,17 +116,10 @@
 
             Example:
             >>> spk_reference = ["hi how are you well that's nice", "i'm good yeah how is your sister"]
-<<<<<<< HEAD
 
         mix_reference (str):
             Reference transcript from CTM file. This transcript has word sequence in temporal order.
 
-=======
-
-        mix_reference (str):
-            Reference transcript from CTM file. This transcript has word sequence in temporal order.
-
->>>>>>> 2703d9bc
             Example:
             >>> mix_reference = "hi how are you i'm good well that's nice yeah how is your sister"
     """
@@ -145,7 +138,6 @@
 
 
 def convert_word_dict_seq_to_text(word_dict_seq_list: List[Dict[str, float]]) -> Tuple[List[str], str]:
-<<<<<<< HEAD
     """
     Convert word_dict_seq_list into a list containing transcription (space seperated string) per each speaker.
 
@@ -186,57 +178,11 @@
     mix_hypothesis = " ".join(mix_hypothesis)
     return spk_hypothesis, mix_hypothesis
 
+
 def convert_word_dict_seq_to_ctm(
     word_dict_seq_list: List[Dict[str, float]], uniq_id: str = 'null', decimals: int = 3
 ) -> Tuple[List[str], str]:
     """
-=======
-    """
-    Convert word_dict_seq_list into a list containing transcription (space seperated string) per each speaker.
-
-    Args:
-        word_dict_seq_list (list):
-            List containing words and corresponding word timestamps in dictionary format.
-
-            Example:
-            >>> word_dict_seq_list = \
-            >>> [{'word': 'right', 'start_time': 0.0, 'end_time': 0.04, 'speaker': 'speaker_0'},  
-                 {'word': 'and', 'start_time': 0.64, 'end_time': 0.68, 'speaker': 'speaker_1'},
-                   ...],
-    
-    Returns:
-        spk_hypothesis (list):
-            Dictionary containing the hypothesis transcript for each speaker. A list containing the sequence
-            of words is assigned for each speaker.
-
-            Example:
-            >>> spk_hypothesis= ["hi how are you well that's nice", "i'm good yeah how is your sister"]
-
-        mix_hypothesis (str):
-            Hypothesis transcript from ASR output. This transcript has word sequence in temporal order.
-
-            Example:
-            >>> mix_hypothesis = "hi how are you i'm good well that's nice yeah how is your sister"
-    """
-    mix_hypothesis, per_spk_hyp_trans_dict = [], {}
-    for word_dict in word_dict_seq_list:
-        spk = word_dict['speaker']
-        if spk not in per_spk_hyp_trans_dict:
-            per_spk_hyp_trans_dict[spk] = []
-        per_spk_hyp_trans_dict[spk].append(word_dict['word'])
-        mix_hypothesis.append(word_dict['word'])
-
-    # Create a list containing string formatted transcript
-    spk_hypothesis = [" ".join(word_list) for word_list in per_spk_hyp_trans_dict.values()]
-    mix_hypothesis = " ".join(mix_hypothesis)
-    return spk_hypothesis, mix_hypothesis
-
-
-def convert_word_dict_seq_to_ctm(
-    word_dict_seq_list: List[Dict[str, float]], uniq_id: str = 'null', decimals: int = 3
-) -> Tuple[List[str], str]:
-    """
->>>>>>> 2703d9bc
     Convert word_dict_seq_list into a list containing transcription in CTM format.
 
     Args:
@@ -258,22 +204,6 @@
                                   my_audio_01 speaker_0 0.64 0.81 and 0",
 
 
-<<<<<<< HEAD
-    """
-    ctm_lines = []
-    confidence = 0
-    for word_dict in word_dict_seq_list:
-        spk = word_dict['speaker']
-        stt = word_dict['start_time']
-        dur = round(word_dict['end_time'] - word_dict['start_time'], decimals)
-        word = word_dict['word']
-        ctm_line_str = f"{uniq_id} {spk} {stt} {dur} {word} {confidence}"
-        ctm_lines.append(ctm_line_str)
-    return ctm_lines
-
-
-class OfflineDiarWithASR:
-=======
     """
     ctm_lines = []
     confidence = 0
@@ -326,49 +256,7 @@
             Dictionary containing the input manifest information
         color_palette (dict):
             Dictionary containing the ANSI color escape codes for each speaker label (speaker index)
->>>>>>> 2703d9bc
-    """
-    A class designed for performing ASR and diarization together.
-
-<<<<<<< HEAD
-    Attributes:
-        cfg_diarizer (OmegaConf):
-            Hydra config for diarizer key
-        params (OmegaConf):
-            Parameters config in diarizer.asr
-        ctc_decoder_params (OmegaConf)
-            Hydra config for beam search decoder
-        realigning_lm_params (OmegaConf):
-            Hydra config for realigning language model
-        manifest_filepath (str):
-            Path to the input manifest path
-        nonspeech_threshold (float):
-            Threshold for VAD logits that are used for creating speech segments
-        fix_word_ts_with_VAD (bool):
-            Choose whether to fix word timestamps by using VAD results
-        root_path (str):
-            Path to the folder where diarization results are saved
-        vad_threshold_for_word_ts (float):
-            Threshold used for compensating word timestamps with VAD output
-        max_word_ts_length_in_sec (float):
-            Maximum limit for the duration of each word timestamp
-        word_ts_anchor_offset (float):
-            Offset for word timestamps from ASR decoders
-        run_ASR:
-            Placeholder variable for an ASR launcher function
-        realigning_lm:
-            Placeholder variable for a loaded ARPA Language model
-        ctm_exists (bool):
-            Boolean that indicates whether all files have the corresponding reference CTM file
-        frame_VAD (dict):
-            Dictionary containing frame-level VAD logits
-        AUDIO_RTTM_MAP:
-            Dictionary containing the input manifest information
-        color_palette (dict):
-            Dictionary containing the ANSI color escape codes for each speaker label (speaker index)
-    """
-=======
->>>>>>> 2703d9bc
+   """ 
     def __init__(self, cfg_diarizer):
         self.cfg_diarizer = cfg_diarizer
         self.params = cfg_diarizer.asr.parameters
@@ -385,7 +273,6 @@
         self.run_ASR = None
         self.realigning_lm = None
         self.ctm_exists = False
-<<<<<<< HEAD
         self.is_streaming = False
         self.frame_VAD = {}
 
@@ -423,11 +310,6 @@
         """
         self.AUDIO_RTTM_MAP = audio_rttm_map(self.manifest_filepath)
         self.audio_file_list = [value['audio_filepath'] for _, value in self.AUDIO_RTTM_MAP.items()]
-=======
-        self.frame_VAD = {}
-
-        self.make_file_lists()
->>>>>>> 2703d9bc
 
         self.ctm_file_list = []
         for k, audio_file_path in enumerate(self.audio_file_list):
@@ -439,39 +321,6 @@
             ):
                 self.ctm_file_list.append(self.AUDIO_RTTM_MAP[uniq_id]['ctm_filepath'])
 
-<<<<<<< HEAD
-=======
-        self.csv_columns = [
-            'uniq_id',
-            'DER',
-            'CER',
-            'FA',
-            'MISS',
-            'est_n_spk',
-            'ref_n_spk',
-            'cpWER',
-            'WER',
-            'mapping',
-        ]
-
-    def make_file_lists(self):
-        """
-        Create lists containing the filepaths of audio clips and CTM files.
-        """
-        self.AUDIO_RTTM_MAP = audio_rttm_map(self.manifest_filepath)
-        self.audio_file_list = [value['audio_filepath'] for _, value in self.AUDIO_RTTM_MAP.items()]
-
-        self.ctm_file_list = []
-        for k, audio_file_path in enumerate(self.audio_file_list):
-            uniq_id = get_uniqname_from_filepath(audio_file_path)
-            if (
-                'ctm_filepath' in self.AUDIO_RTTM_MAP[uniq_id]
-                and self.AUDIO_RTTM_MAP[uniq_id]['ctm_filepath'] is not None
-                and uniq_id in self.AUDIO_RTTM_MAP[uniq_id]['ctm_filepath']
-            ):
-                self.ctm_file_list.append(self.AUDIO_RTTM_MAP[uniq_id]['ctm_filepath'])
-
->>>>>>> 2703d9bc
         # check if all unique IDs have CTM files
         if len(self.audio_file_list) == len(self.ctm_file_list):
             self.ctm_exists = True
@@ -500,6 +349,28 @@
                 self.punctuation_model = nemo_nlp.models.PunctuationCapitalizationModel.from_pretrained(self.punctuation_model_path)
         else:
             self.punctuation_model = None
+
+    def _init_session_trans_dict(self, uniq_id: str, n_spk: int):
+        """
+        Initialize json (in dictionary variable) formats for session level result and Gecko style json.
+
+        Returns:
+            (dict): Session level result dictionary variable
+        """
+        return od(
+            {
+                'status': 'initialized',
+                'session_id': uniq_id,
+                'transcription': '',
+                'speaker_count': n_spk,
+                'words': [],
+                'sentences': [],
+            }
+        )
+
+    def _init_session_gecko_dict(self):
+        """
+        Initialize a dictionary format for Gecko style json.
 
     def _init_session_trans_dict(self, uniq_id: str, n_spk: int):
         """
@@ -798,10 +669,6 @@
             enhanced_word_ts_dict[uniq_id] = enhanced_word_ts_buffer
         return enhanced_word_ts_dict
 
-<<<<<<< HEAD
-
-=======
->>>>>>> 2703d9bc
     def get_transcript_with_speaker_labels(
         self, diar_hyp: Dict[str, List[str]], word_hyp: Dict[str, List[str]], word_ts_hyp: Dict[str, List[float]]
     ) -> Dict[str, Dict[str, float]]:
@@ -1045,13 +912,8 @@
         session_trans_dict['transcription'] = ' '.join(word_seq_list)
         # add sentences to transcription information dict
         session_trans_dict['sentences'] = sentences
-<<<<<<< HEAD
         if not self.is_streaming:
             self.write_and_log(uniq_id, session_trans_dict, audacity_label_words, gecko_dict, sentences)
-=======
-
-        self.write_and_log(uniq_id, session_trans_dict, audacity_label_words, gecko_dict, sentences)
->>>>>>> 2703d9bc
         return session_trans_dict
 
     def _get_realignment_ranges(self, k: int, word_seq_len: int) -> Tuple[int, int]:
@@ -1170,7 +1032,6 @@
         return realigned_list
 
     def evaluate(self, trans_info_dict: Dict[str, Dict[str, float]]) -> Dict[str, Dict[str, float]]:
-<<<<<<< HEAD
         """
         Evaluate the result transcripts based on the provided CTM file. WER and cpWER are calculated to assess
         the performance of ASR system and diarization at the same time.
@@ -1223,60 +1084,6 @@
         """
         Convert floating point speech labels list to a list containing string values.
 
-=======
-        """
-        Evaluate the result transcripts based on the provided CTM file. WER and cpWER are calculated to assess
-        the performance of ASR system and diarization at the same time.
-
-        Args:
-            trans_info_dict (dict):
-                Dictionary containing overall results of diarization and ASR inference from all sessions.
-
-        Returns:
-            wer_results (dict):
-                Session-by-session results including DER, miss rate, false alarm rate, WER and cpWER
-        """
-        wer_results = {}
-
-        if self.ctm_exists:
-            spk_hypotheses, spk_references = [], []
-            mix_hypotheses, mix_references = [], []
-            WER_values, uniq_id_list = [], []
-
-            for (audio_file_path, ctm_file_path) in zip(self.audio_file_list, self.ctm_file_list):
-                uniq_id = get_uniqname_from_filepath(audio_file_path)
-                uniq_id_list.append(uniq_id)
-                spk_hypothesis, mix_hypothesis = convert_word_dict_seq_to_text(trans_info_dict[uniq_id]['words'])
-                spk_reference, mix_reference = convert_ctm_to_text(ctm_file_path)
-
-                spk_hypotheses.append(spk_hypothesis)
-                spk_references.append(spk_reference)
-                mix_hypotheses.append(mix_hypothesis)
-                mix_references.append(mix_reference)
-
-                # Calculate session by session WER value
-                WER_values.append(word_error_rate([mix_hypothesis], [mix_reference]))
-
-            cpWER_values, hyps_spk, refs_spk = concat_perm_word_error_rate(spk_hypotheses, spk_references)
-
-            # Take an average of cpWER and regular WER value on all sessions
-            wer_results['total'] = {}
-            wer_results['total']['average_cpWER'] = word_error_rate(hypotheses=hyps_spk, references=refs_spk)
-            wer_results['total']['average_WER'] = word_error_rate(hypotheses=mix_hypotheses, references=mix_references)
-
-            for (uniq_id, cpWER, WER) in zip(uniq_id_list, cpWER_values, WER_values):
-                # Save session-level cpWER and WER values
-                wer_results[uniq_id] = {}
-                wer_results[uniq_id]['cpWER'] = cpWER
-                wer_results[uniq_id]['WER'] = WER
-
-        return wer_results
-
-    def _get_str_speech_labels(self, speech_labels_float: List[List[float]]) -> List[str]:
-        """
-        Convert floating point speech labels list to a list containing string values.
-
->>>>>>> 2703d9bc
         Args:
             speech_labels_float (list):
                 List containing start and end timestamps of the speech segments in floating point type
@@ -1512,8 +1319,6 @@
         Args:
             labels (list):
                 List containing segment start and end timestamp and speaker labels.
-<<<<<<< HEAD
-
                 Example:
                 >>> labels = ["15.25 21.82 speaker_0", "21.18 29.51 speaker_1", ... ]
 
@@ -2098,17 +1903,4 @@
 
         self.frame_index += 1
         return words, word_timestamps, diar_hyp
-    
-=======
-
-                Example:
-                >>> labels = ["15.25 21.82 speaker_0", "21.18 29.51 speaker_1", ... ]
-
-        Returns:
-            n_spk (int):
-                The number of speakers in the list `labels`
-
-        """
-        spk_set = [x.split(' ')[-1].strip() for x in labels]
-        return len(set(spk_set))
->>>>>>> 2703d9bc
+    