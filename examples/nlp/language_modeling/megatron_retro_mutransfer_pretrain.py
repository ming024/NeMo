# Copyright (c) 2022, NVIDIA CORPORATION.  All rights reserved.
#
# Licensed under the Apache License, Version 2.0 (the "License");
# you may not use this file except in compliance with the License.
# You may obtain a copy of the License at
#
#     http://www.apache.org/licenses/LICENSE-2.0
#
# Unless required by applicable law or agreed to in writing, software
# distributed under the License is distributed on an "AS IS" BASIS,
# WITHOUT WARRANTIES OR CONDITIONS OF ANY KIND, either express or implied.
# See the License for the specific language governing permissions and
# limitations under the License.

from omegaconf.omegaconf import OmegaConf, open_dict
from pytorch_lightning import Trainer
from pytorch_lightning.plugins.environments import TorchElasticEnvironment
from pytorch_lightning.plugins.precision import MixedPrecisionPlugin
from pytorch_lightning.trainer.connectors.checkpoint_connector import _CheckpointConnector

from nemo.collections.nlp.models.language_modeling.megatron_retrieval_model import MegatronRetrievalModel
from nemo.collections.nlp.modules.common.megatron.mup.optim import MuAdam, MuAdamW
from nemo.collections.nlp.parts.nlp_overrides import (
    CustomProgressBar,
    GradScaler,
    MegatronHalfPrecisionPlugin,
    NLPDDPStrategy,
)
from nemo.core.config import hydra_runner
from nemo.core.config.optimizers import AdamParams, AdamWParams
from nemo.core.optim.optimizers import register_optimizer
from nemo.utils import logging
from nemo.utils.exp_manager import exp_manager


@hydra_runner(config_path="conf", config_name="megatron_retro_mutransfer")
def main(cfg) -> None:
    register_optimizer("muadamw", MuAdamW, AdamWParams())
    register_optimizer("muadam", MuAdam, AdamParams())
    logging.info("\n\n************** Experiment configuration ***********")
    logging.info(f'\n{OmegaConf.to_yaml(cfg)}')

    megatron_amp_O2 = cfg.model.get('megatron_amp_O2', False)
    plugins = []
    strategy = NLPDDPStrategy(
        no_ddp_communication_hook=True if megatron_amp_O2 else False,
        gradient_as_bucket_view=cfg.model.gradient_as_bucket_view,
        find_unused_parameters=False,
    )

    if cfg.trainer.precision in [16, '16', 'bf16', '16-mixed', 'bf16-mixed']:
        scaler = None
        if cfg.trainer.precision in [16, '16', '16-mixed']:
            scaler = GradScaler(
                init_scale=cfg.model.get('native_amp_init_scale', 2 ** 32),
                growth_interval=cfg.model.get('native_amp_growth_interval', 1000),
                hysteresis=cfg.model.get('hysteresis', 2),
            )
            plugin_precision = '16-mixed'
<<<<<<< HEAD
        else:
            plugin_precision = 'bf16-mixed'
        if megatron_amp_o2:
            plugins.append(MegatronHalfPrecisionPlugin(precision=plugin_precision, device='cuda', scaler=scaler))
        else:
=======
        else:
            plugin_precision = 'bf16-mixed'
        if megatron_amp_O2:
            plugins.append(MegatronHalfPrecisionPlugin(precision=plugin_precision, device='cuda', scaler=scaler))
        else:
>>>>>>> 1fede572
            plugins.append(MixedPrecisionPlugin(precision=plugin_precision, device='cuda', scaler=scaler))

    if cfg.get('cluster_type', None) == 'BCP':
        plugins.append(TorchElasticEnvironment())

    trainer = Trainer(plugins=plugins, strategy=strategy, **cfg.trainer, callbacks=[CustomProgressBar()])

    exp_manager(trainer, cfg.exp_manager)

    # resume_from_checkpoint = uninject_model_parallel_rank(resume_from_checkpoint)
    logging.info(f'Resuming training from checkpoint: {trainer.ckpt_path}')

    model = MegatronRetrievalModel(cfg.model, trainer)

    trainer.fit(model)


if __name__ == '__main__':
    main()<|MERGE_RESOLUTION|>--- conflicted
+++ resolved
@@ -57,19 +57,11 @@
                 hysteresis=cfg.model.get('hysteresis', 2),
             )
             plugin_precision = '16-mixed'
-<<<<<<< HEAD
-        else:
-            plugin_precision = 'bf16-mixed'
-        if megatron_amp_o2:
-            plugins.append(MegatronHalfPrecisionPlugin(precision=plugin_precision, device='cuda', scaler=scaler))
-        else:
-=======
         else:
             plugin_precision = 'bf16-mixed'
         if megatron_amp_O2:
             plugins.append(MegatronHalfPrecisionPlugin(precision=plugin_precision, device='cuda', scaler=scaler))
         else:
->>>>>>> 1fede572
             plugins.append(MixedPrecisionPlugin(precision=plugin_precision, device='cuda', scaler=scaler))
 
     if cfg.get('cluster_type', None) == 'BCP':
