# Copyright (c) 2021, NVIDIA CORPORATION.  All rights reserved.
#
# Licensed under the Apache License, Version 2.0 (the "License");
# you may not use this file except in compliance with the License.
# You may obtain a copy of the License at
#
#     http://www.apache.org/licenses/LICENSE-2.0
#
# Unless required by applicable law or agreed to in writing, software
# distributed under the License is distributed on an "AS IS" BASIS,
# WITHOUT WARRANTIES OR CONDITIONS OF ANY KIND, either express or implied.
# See the License for the specific language governing permissions and
# limitations under the License.

import datetime
import os
from argparse import Namespace

from megatron.core.inference.common_inference_params import CommonInferenceParams
from megatron.core.inference.engines.mcore_engine import MCoreEngine
from megatron.core.inference.inference_model_wrappers.gpt.gpt_inference_wrapper import GPTInferenceWrapper
from megatron.core.inference.text_generation_controllers.simple_text_generation_controller import (
    SimpleTextGenerationController,
)
from omegaconf import OmegaConf, open_dict
from pytorch_lightning.trainer.trainer import Trainer

from nemo.collections.nlp.models.language_modeling.megatron_gpt_model import MegatronGPTModel
from nemo.collections.nlp.modules.common.megatron.megatron_init import fake_initialize_model_parallel
from nemo.collections.nlp.parts.nlp_overrides import CustomProgressBar, NLPDDPStrategy, NLPSaveRestoreConnector
from nemo.core.config import hydra_runner
from nemo.utils.app_state import AppState
from nemo.utils.model_utils import inject_model_parallel_rank

"""
This is the script to run GPT text generation in batch mode using Megatron Core Generate function.
"""


@hydra_runner(config_path="conf", config_name="megatron_gpt_inference_batch_mcore")
def main(cfg) -> None:
    callbacks = []
    # enable_progress_bar is True by default. If cfg.trainer.enable_progress_bar=False, CustomProgressBar is not appended to callbacks
    if 'enable_progress_bar' not in cfg.trainer or cfg.trainer.enable_progress_bar:
        callbacks.append(CustomProgressBar())
    # trainer required for restoring model parallel models
    trainer = Trainer(
        strategy=NLPDDPStrategy(timeout=datetime.timedelta(seconds=18000)),
        **cfg.trainer,
        callbacks=callbacks,
    )

    if cfg.gpt_model_file is not None:
        if (
            cfg.tensor_model_parallel_size < 0
            or cfg.pipeline_model_parallel_size < 0
            or cfg.get('pipeline_model_parallel_split_rank', -1) < 0
        ):
            save_restore_connector = NLPSaveRestoreConnector()
            if os.path.isdir(cfg.gpt_model_file):
                save_restore_connector.model_extracted_dir = cfg.gpt_model_file
            model_config = MegatronGPTModel.restore_from(
                restore_path=cfg.gpt_model_file,
                trainer=trainer,
                return_config=True,
                save_restore_connector=save_restore_connector,
            )

            # with dist checkpointing we don't need to set this
            if not model_config.get('mcore_gpt', False):
                with open_dict(cfg):
                    cfg.tensor_model_parallel_size = model_config.get('tensor_model_parallel_size', 1)
                    cfg.pipeline_model_parallel_size = model_config.get('pipeline_model_parallel_size', 1)
                    cfg.pipeline_model_parallel_split_rank = model_config.get('pipeline_model_parallel_split_rank', 0)

    assert (
        cfg.trainer.devices * cfg.trainer.num_nodes
        == cfg.tensor_model_parallel_size
        * cfg.pipeline_model_parallel_size
        * max(1, cfg.get('expert_model_parallel_size', 1))
    ), "devices * num_nodes should equal tensor_model_parallel_size * pipeline_model_parallel_size"

    if cfg.gpt_model_file:
        save_restore_connector = NLPSaveRestoreConnector()
        if os.path.isdir(cfg.gpt_model_file):
            save_restore_connector.model_extracted_dir = cfg.gpt_model_file

        pretrained_cfg = MegatronGPTModel.restore_from(
            restore_path=cfg.gpt_model_file,
            trainer=trainer,
            return_config=True,
            save_restore_connector=save_restore_connector,
        )
        OmegaConf.set_struct(pretrained_cfg, True)
        with open_dict(pretrained_cfg):
            pretrained_cfg.sequence_parallel = False
            pretrained_cfg.activations_checkpoint_granularity = None
            pretrained_cfg.activations_checkpoint_method = None
            pretrained_cfg.precision = trainer.precision
            pretrained_cfg["use_flash_attention"] = cfg.inference.get("use_flash_attention", False)
            pretrained_cfg["apply_rope_fusion"] = False
            if pretrained_cfg.get('mcore_gpt', False):
                # with dist checkpointing we can use the model parallel config specified by the user
                pretrained_cfg.tensor_model_parallel_size = cfg.tensor_model_parallel_size
                pretrained_cfg.pipeline_model_parallel_size = cfg.pipeline_model_parallel_size
                pretrained_cfg.expert_model_parallel_size = cfg.get('expert_model_parallel_size', 1)
                pretrained_cfg.micro_batch_size = 1
            if trainer.precision == "16":
                pretrained_cfg.megatron_amp_O2 = False
            elif trainer.precision in ['bf16', 'bf16-mixed'] and cfg.get('megatron_amp_O2', False):
                pretrained_cfg.megatron_amp_O2 = True
        model = MegatronGPTModel.restore_from(
            restore_path=cfg.gpt_model_file,
            trainer=trainer,
            override_config_path=pretrained_cfg,
            save_restore_connector=save_restore_connector,
            map_location=f'cuda:{trainer.local_rank}',  # map_location is needed for converted models
        )
    elif cfg.checkpoint_dir:
        app_state = AppState()
        if (
            cfg.tensor_model_parallel_size > 1
            or cfg.pipeline_model_parallel_size > 1
            or cfg.get('expert_model_parallel_size', 1) > 1
        ):
            app_state.model_parallel_size = (
                cfg.tensor_model_parallel_size
                * cfg.pipeline_model_parallel_size
                * cfg.get('expert_model_parallel_size', 1)
            )
            app_state.tensor_model_parallel_size = cfg.tensor_model_parallel_size
            app_state.pipeline_model_parallel_size = cfg.pipeline_model_parallel_size
            app_state.expert_model_parallel_size = cfg.get('expert_model_parallel_size', 1)
            (
                app_state.tensor_model_parallel_rank,
                app_state.pipeline_model_parallel_rank,
                app_state.expert_model_parallel_rank,
                app_state.model_parallel_size,
                app_state.data_parallel_size,
                app_state.pipeline_model_parallel_split_rank,
                app_state.virtual_pipeline_model_parallel_rank,
            ) = fake_initialize_model_parallel(
                world_size=app_state.model_parallel_size,
                rank=trainer.global_rank,
                tensor_model_parallel_size_=cfg.tensor_model_parallel_size,
                pipeline_model_parallel_size_=cfg.pipeline_model_parallel_size,
                pipeline_model_parallel_split_rank_=cfg.pipeline_model_parallel_split_rank,
                expert_model_parallel_size_=cfg.get('expert_model_parallel_size', 1),
            )
        checkpoint_path = os.path.join(cfg.checkpoint_dir, cfg.checkpoint_name)
        # checkpoint_path is a dir in case of distributed checkpointing
        if not os.path.isdir(checkpoint_path):
            # legacy checkpoint needs model parallel rank injection
            checkpoint_path = inject_model_parallel_rank(os.path.join(cfg.checkpoint_dir, cfg.checkpoint_name))
        model = MegatronGPTModel.load_from_checkpoint(checkpoint_path, hparams_file=cfg.hparams_file, trainer=trainer)
    else:
        raise ValueError("need at least a nemo file or checkpoint dir")

    model.freeze()

    # Have to turn off activations_checkpoint_method for inference
    try:
        model.model.language_model.encoder.activations_checkpoint_method = None
    except AttributeError:
        pass
    
    args = Namespace
    args.inference_batch_times_seq_len_threshold = 1000
    args.padded_vocab_size = model.padded_vocab_size
    args.fp32_residual_connection = model.cfg.fp32_residual_connection
    args.hidden_size = model.cfg.hidden_size
    args.params_dtype = model.cfg.precision
    args.max_batch_size = 4

    # We need this wrapper since mcore generate uses tokenizer.detokenize, tokenizer.tokenize to encode and decode prompts
    class MCoreTokenizerWrappper:
        def __init__(self, tokenizer):
            self.tokenizer = tokenizer
            self.eod = tokenizer.eod
            self.vocab_size = tokenizer.vocab_size

        def detokenize(self, tokens):
            return self.tokenizer.ids_to_text(tokens)

        def tokenize(self, prompt):
            return self.tokenizer.text_to_ids(prompt)

    tokenizer = MCoreTokenizerWrappper(model.tokenizer)

    inference_wrapped_model = GPTInferenceWrapper(model.model, args)
    text_generation_controller = SimpleTextGenerationController(
        inference_wrapped_model=inference_wrapped_model, tokenizer=tokenizer
    )
    mcore_engine = MCoreEngine(
        text_generation_controller=text_generation_controller, max_batch_size=args.max_batch_size
    )

    common_inference_params = CommonInferenceParams(
        temperature=cfg.common_inference_params.temperature,
        top_k=cfg.common_inference_params.top_k,
        top_p=cfg.common_inference_params.top_p,
        return_log_probs=cfg.common_inference_params.return_log_probs,
        num_tokens_to_generate=cfg.common_inference_params.tokens_to_generate,
    )

    results = mcore_engine.generate(
        prompts=OmegaConf.to_container(cfg.prompts), common_inference_params=common_inference_params
    )

    for idx, result in enumerate(results):
        print(f' \n------------- RESULT FOR PROMPT {idx} --------------- ')
        result = {
            'id': result.request_id,
            'input_prompt': result.prompt,
            'generated_text': result.generated_text,
<<<<<<< HEAD
            'generated_tokens' : result.generated_tokens
            }
        print(result)
   
if __name__ == '__main__':
    main()  # noqa pylint: disable=no-value-for-parameter
=======
            'generated_tokens': result.generated_tokens,
        }
        print(result)
>>>>>>> b1f03a43
<|MERGE_RESOLUTION|>--- conflicted
+++ resolved
@@ -213,15 +213,9 @@
             'id': result.request_id,
             'input_prompt': result.prompt,
             'generated_text': result.generated_text,
-<<<<<<< HEAD
-            'generated_tokens' : result.generated_tokens
-            }
+            'generated_tokens': result.generated_tokens,
+        }
         print(result)
    
 if __name__ == '__main__':
-    main()  # noqa pylint: disable=no-value-for-parameter
-=======
-            'generated_tokens': result.generated_tokens,
-        }
-        print(result)
->>>>>>> b1f03a43
+    main()  # noqa pylint: disable=no-value-for-parameter